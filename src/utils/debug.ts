--- conflicted
+++ resolved
@@ -8,12 +8,8 @@
 
 const DEBUG =
   import.meta.env.DEV ||
-<<<<<<< HEAD
-  (import.meta.env as Record<string, unknown>).VITE_DEBUG === 'true' ||
-=======
   (import.meta.env as unknown as Record<string, unknown>).VITE_DEBUG ===
     'true' ||
->>>>>>> 6378eb7c
   (typeof localStorage !== 'undefined' &&
     localStorage.getItem('debug') === 'true')
 
