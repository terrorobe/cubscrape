<script setup lang="ts">
import { computed } from 'vue'
import type { FilterConfig } from '../utils/presetManager'
import type {
<<<<<<< HEAD
  FilterValue,
=======
  FilterValue as _FilterValue,
>>>>>>> b706820e
  FilterRemoveEvent,
  AppliedFilter,
} from '../types/filters'

/**
 * Props interface for AppliedFiltersBar component
 */
export interface AppliedFiltersBarProps {
  filters: FilterConfig
  gameCount?: number
}

const props = withDefaults(defineProps<AppliedFiltersBarProps>(), {
  gameCount: undefined,
})

const emit = defineEmits<{
  removeFilter: [event: FilterRemoveEvent]
  clearAllFilters: []
}>()
const appliedFilters = computed((): AppliedFilter[] => {
  const filters: AppliedFilter[] = []

  // Release Status
  if (props.filters.releaseStatus && props.filters.releaseStatus !== 'all') {
    const statusLabels: Record<string, string> = {
      released: 'Released Only',
      'early-access': 'Early Access',
      'coming-soon': 'Coming Soon',
    }
    filters.push({
      key: 'releaseStatus',
      type: 'releaseStatus',
      label:
        statusLabels[props.filters.releaseStatus] ||
        props.filters.releaseStatus,
      value: 'all',
    })
  }

  // Platform
  if (props.filters.platform && props.filters.platform !== 'all') {
    const platformLabels: Record<string, string> = {
      steam: 'Steam',
      itch: 'Itch.io',
      crazygames: 'CrazyGames',
    }
    filters.push({
      key: 'platform',
      type: 'platform',
      label: platformLabels[props.filters.platform] || props.filters.platform,
      value: 'all',
    })
  }

  // Rating
  if (props.filters.rating && props.filters.rating !== '0') {
    filters.push({
      key: 'rating',
      type: 'rating',
      label: `${props.filters.rating}%+ Rating`,
      value: '0',
    })
  }

  // Cross-Platform
  if (props.filters.crossPlatform) {
    filters.push({
      key: 'crossPlatform',
      type: 'crossPlatform',
      label: 'Multi-platform only',
      value: false,
    })
  }

  // Hidden Gems
  if (props.filters.hiddenGems) {
    filters.push({
      key: 'hiddenGems',
      type: 'hiddenGems',
      label: 'Hidden Gems',
      value: false,
    })
  }

  // Tags
  if (props.filters.selectedTags && props.filters.selectedTags.length > 0) {
    if (props.filters.selectedTags.length === 1) {
      filters.push({
        key: 'tags',
        type: 'tags',
        label: props.filters.selectedTags[0],
        value: [],
      })
    } else {
      const logic = props.filters.tagLogic === 'or' ? 'any' : 'all'
      filters.push({
        key: 'tags',
        type: 'tags',
        label: `${props.filters.selectedTags.length} tags (${logic})`,
        value: [],
      })
    }
  }

  // Channels
  if (
    props.filters.selectedChannels &&
    props.filters.selectedChannels.length > 0
  ) {
    if (props.filters.selectedChannels.length === 1) {
      const channelName = formatChannelName(props.filters.selectedChannels[0])
      filters.push({
        key: 'channels',
        type: 'channels',
        label: channelName,
        value: [],
      })
    } else {
      filters.push({
        key: 'channels',
        type: 'channels',
        label: `${props.filters.selectedChannels.length} channels`,
        value: [],
      })
    }
  }

  // Sort
  if (props.filters.sortBy && props.filters.sortBy !== 'date') {
    const sortLabels = {
      'rating-score': 'Rating Score',
      'rating-category': 'Rating Category',
      name: 'Game Name',
      'release-new': 'Release: Newest',
      'release-old': 'Release: Oldest',
    }
    filters.push({
      key: 'sortBy',
      type: 'sortBy',
      label: `Sort: ${sortLabels[props.filters.sortBy] || props.filters.sortBy}`,
      value: 'date',
    })
  }

  // Currency
  if (props.filters.currency && props.filters.currency !== 'eur') {
    const currencyLabels = {
      usd: 'USD ($)',
    }
    filters.push({
      key: 'currency',
      type: 'currency',
      label: currencyLabels[props.filters.currency] || props.filters.currency,
      value: 'eur',
    })
  }

  // Time Filter
  if (props.filters.timeFilter && props.filters.timeFilter.type) {
    let label = 'Time Filter'

    if (props.filters.timeFilter.type === 'smart') {
      const smartLabels = {
        'release-and-video-recent': 'Recently Released',
        'first-video-recent': 'Newly Discovered',
        'multiple-videos-recent': 'Trending',
        'old-game-new-attention': 'Rediscovered',
      }
      label = smartLabels[props.filters.timeFilter.smartLogic] || 'Smart Filter'
    } else if (props.filters.timeFilter.type === 'video') {
      label = 'Video Date Filter'
    } else if (props.filters.timeFilter.type === 'release') {
      label = 'Release Date Filter'
    }

    filters.push({
      key: 'timeFilter',
      type: 'timeFilter',
      label,
      value: {
        type: null,
        preset: null,
        startDate: null,
        endDate: null,
        smartLogic: null,
      },
    })
  }

  // Price Filter
  if (
    props.filters.priceFilter &&
    (props.filters.priceFilter.minPrice > 0 ||
      props.filters.priceFilter.maxPrice < 70 ||
      !props.filters.priceFilter.includeFree)
  ) {
    let label = 'Price Filter'
    const currency = props.filters.currency === 'usd' ? '$' : '€'

    // Create a descriptive label based on the filter settings
    if (!props.filters.priceFilter.includeFree) {
      if (
        props.filters.priceFilter.minPrice > 0 ||
        props.filters.priceFilter.maxPrice < 70
      ) {
        label = `${currency}${props.filters.priceFilter.minPrice}-${props.filters.priceFilter.maxPrice} (no free)`
      } else {
        label = 'Paid games only'
      }
    } else if (
      props.filters.priceFilter.minPrice === 0 &&
      props.filters.priceFilter.maxPrice === 0
    ) {
      label = 'Free games only'
    } else if (
      props.filters.priceFilter.minPrice > 0 ||
      props.filters.priceFilter.maxPrice < 70
    ) {
      label = `${currency}${props.filters.priceFilter.minPrice}-${props.filters.priceFilter.maxPrice}`
    }

    filters.push({
      key: 'priceFilter',
      type: 'priceFilter',
      label,
      value: { minPrice: 0, maxPrice: 70, includeFree: true },
    })
  }

  return filters
})

const formatChannelName = (channel: string): string => {
  if (!channel || typeof channel !== 'string') {
    return 'Unknown Channel'
  }
  return channel
    .replace(/^videos-/, '')
    .replace(/-/g, ' ')
    .replace(/\b\w/g, (l) => l.toUpperCase())
}

const removeFilter = (filter: AppliedFilter): void => {
  emit('removeFilter', {
    type: filter.type,
    value: filter.value,
  })
}

const clearAllFilters = (): void => {
  emit('clearAllFilters')
}
</script>

<template>
  <div v-if="appliedFilters.length > 0" class="mb-4">
    <!-- Mobile: Horizontal scrollable bar -->
    <div class="flex items-center gap-3 md:hidden">
      <span class="shrink-0 text-sm font-medium text-text-secondary">
        Filters:
      </span>
      <div class="scrollbar-thin flex gap-2 overflow-x-auto pb-2">
        <button
          v-for="filter in appliedFilters"
          :key="filter.key"
          @click="removeFilter(filter)"
          class="flex shrink-0 items-center gap-2 rounded-full bg-accent px-3 py-1.5 text-sm font-medium text-white transition-colors hover:bg-accent-hover active:bg-accent-active"
        >
          <span>{{ filter.label }}</span>
          <svg
            class="size-3"
            fill="none"
            stroke="currentColor"
            viewBox="0 0 24 24"
          >
            <path
              stroke-linecap="round"
              stroke-linejoin="round"
              stroke-width="2"
              d="M6 18L18 6M6 6l12 12"
            ></path>
          </svg>
        </button>

        <!-- Clear all button -->
        <button
          v-if="appliedFilters.length > 1"
          @click="clearAllFilters"
          class="shrink-0 rounded-full border border-gray-500 px-3 py-1.5 text-sm font-medium text-text-secondary transition-colors hover:border-accent hover:text-accent"
        >
          Clear All
        </button>
      </div>
    </div>

    <!-- Desktop: Card-style sidebar display -->
    <div class="hidden md:block">
      <div
        class="rounded-lg border border-gray-600 bg-bg-card p-4 transition-all duration-300 ease-in-out"
      >
        <div class="mb-3 flex items-center justify-between">
          <h3 class="text-sm font-semibold text-text-primary">
            Active Filters
          </h3>
          <span
            class="flex size-6 items-center justify-center rounded-full bg-accent text-xs font-medium text-white"
          >
            {{ appliedFilters.length }}
          </span>
        </div>

        <!-- Results Count Preview -->
        <div
          v-if="gameCount !== undefined"
          class="mb-3 text-sm text-text-secondary"
        >
          {{ gameCount }} games found
        </div>

        <div
          v-if="appliedFilters.length > 0"
          class="space-y-2 transition-all duration-300"
        >
          <button
            v-for="filter in appliedFilters"
            :key="filter.key"
            @click="removeFilter(filter)"
            class="flex w-full items-center justify-between rounded-sm bg-accent/10 px-3 py-2 text-sm transition-colors hover:bg-accent/20"
          >
            <span class="truncate text-text-primary">{{ filter.label }}</span>
            <svg
              class="size-4 shrink-0 text-text-secondary hover:text-accent"
              fill="none"
              stroke="currentColor"
              viewBox="0 0 24 24"
            >
              <path
                stroke-linecap="round"
                stroke-linejoin="round"
                stroke-width="2"
                d="M6 18L18 6M6 6l12 12"
              ></path>
            </svg>
          </button>

          <!-- Clear all button -->
          <button
            @click="clearAllFilters"
            class="mt-2 w-full rounded-sm border border-gray-500 py-2 text-sm font-medium text-text-secondary transition-colors hover:border-accent hover:text-accent"
          >
            Clear All Filters
          </button>
        </div>

        <div v-else class="text-sm text-text-secondary">No active filters</div>
      </div>
    </div>
  </div>
</template>

<style scoped>
/* Custom scrollbar for mobile horizontal scroll */
.scrollbar-thin {
  scrollbar-width: thin;
  scrollbar-color: theme('colors.text.secondary') transparent;
}

.scrollbar-thin::-webkit-scrollbar {
  height: 4px;
}

.scrollbar-thin::-webkit-scrollbar-track {
  background: transparent;
}

.scrollbar-thin::-webkit-scrollbar-thumb {
  background-color: theme('colors.text.secondary');
  border-radius: 2px;
}

.scrollbar-thin::-webkit-scrollbar-thumb:hover {
  background-color: theme('colors.text.primary');
}

/* Ensure horizontal scroll works properly */
.overflow-x-auto {
  -webkit-overflow-scrolling: touch;
}

/* Active states for better touch feedback */
.active\:bg-accent-active:active {
  background-color: theme('colors.accent') / 0.8;
}
</style><|MERGE_RESOLUTION|>--- conflicted
+++ resolved
@@ -2,11 +2,7 @@
 import { computed } from 'vue'
 import type { FilterConfig } from '../utils/presetManager'
 import type {
-<<<<<<< HEAD
-  FilterValue,
-=======
   FilterValue as _FilterValue,
->>>>>>> b706820e
   FilterRemoveEvent,
   AppliedFilter,
 } from '../types/filters'
