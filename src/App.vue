--- conflicted
+++ resolved
@@ -121,11 +121,7 @@
 
 // Search state
 const searchQuery = ref('')
-<<<<<<< HEAD
-const searchInVideoTitles = ref(true)
-=======
 const searchInVideoTitles = ref(false)
->>>>>>> b706820e
 const debouncedSearchQuery = ref('')
 
 // Debounce timer
@@ -140,10 +136,7 @@
   searchDebounceTimer = setTimeout(() => {
     debouncedSearchQuery.value = newQuery
     filters.value.searchQuery = newQuery
-<<<<<<< HEAD
-=======
     updateURLParams(filters.value)
->>>>>>> b706820e
     if (db) {
       executeQuery(db)
     }
@@ -153,10 +146,7 @@
 // Watch for search in video titles toggle
 watch(searchInVideoTitles, (newValue) => {
   filters.value.searchInVideoTitles = newValue
-<<<<<<< HEAD
-=======
   updateURLParams(filters.value)
->>>>>>> b706820e
   // Only reload if there's an active search
   if (searchQuery.value.trim() && db) {
     executeQuery(db)
@@ -190,11 +180,7 @@
   },
   // Search filtering
   searchQuery: '',
-<<<<<<< HEAD
-  searchInVideoTitles: true,
-=======
   searchInVideoTitles: false,
->>>>>>> b706820e
 })
 
 const channels: Ref<string[]> = ref([])
@@ -610,20 +596,6 @@
     }
   }
 
-<<<<<<< HEAD
-  // Search filtering
-  if (filterValues.searchQuery && filterValues.searchQuery.trim()) {
-    const searchPattern = `%${filterValues.searchQuery.trim()}%`
-
-    if (filterValues.searchInVideoTitles) {
-      // Search in both game names and video titles
-      query += ' AND (g.name LIKE ? OR gv.video_title LIKE ?)'
-      params.push(searchPattern, searchPattern)
-    } else {
-      // Search only in game names
-      query += ' AND g.name LIKE ?'
-      params.push(searchPattern)
-=======
   // Search filtering using LIKE queries
   if (filterValues.searchQuery && filterValues.searchQuery.trim()) {
     const searchTerm = filterValues.searchQuery.trim()
@@ -636,7 +608,6 @@
       // Search only in game names using LIKE
       query += ' AND g.name LIKE ?'
       params.push(`%${searchTerm}%`)
->>>>>>> b706820e
     }
   }
 
